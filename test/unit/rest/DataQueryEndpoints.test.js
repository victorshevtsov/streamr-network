const { Readable } = require('stream')
const express = require('express')
const request = require('supertest')
const sinon = require('sinon')
const { StreamMessage, StreamMessageV30, MessageRef } = require('streamr-client-protocol').MessageLayer
const restEndpointRouter = require('../../../src/rest/DataQueryEndpoints')
const HttpError = require('../../../src/errors/HttpError')

describe('DataQueryEndpoints', () => {
    let app
    let historicalAdapterStub
    let streamFetcher
    let volumeLogger

    function testGetRequest(url, key = 'authKey') {
        return request(app)
            .get(url)
            .set('Accept', 'application/json')
            .set('Authorization', `Token ${key}`)
    }

    function streamMessage(content) {
        return new StreamMessageV30(
<<<<<<< HEAD
            ['streamId', 0, new Date(2017, 3, 1, 12, 0, 0).getTime(), 0, 'publisherId'],
=======
            ['streamId', 0, new Date(2017, 3, 1, 12, 0, 0).getTime(), 0, 'publisherId', '1'],
>>>>>>> af4b5a13
            [null, 0],
            StreamMessage.CONTENT_TYPES.JSON,
            content,
            StreamMessage.SIGNATURE_TYPES.NONE,
            null,
        )
    }

    beforeEach(() => {
        app = express()
        historicalAdapterStub = {}
        streamFetcher = {
            authenticate(streamId, authKey) {
                return new Promise(((resolve, reject) => {
                    if (authKey === 'authKey') {
                        resolve({})
                    } else {
                        reject(new HttpError(403))
                    }
                }))
            },
        }
        volumeLogger = {
            logOutput: sinon.stub(),
        }
        app.use('/api/v1', restEndpointRouter(historicalAdapterStub, streamFetcher, volumeLogger))
    })

    describe('Getting last events', () => {
        const messages = [
            streamMessage({
                hello: 1,
            }),
            streamMessage({
                world: 2,
            }),
        ]

        beforeEach(() => {
            historicalAdapterStub.fetchLatest = () => {
                const readableStream = new Readable({
                    objectMode: true,
                    read() {},
                })
                messages.map((msg) => readableStream.push(msg))
                readableStream.push(null)
                return readableStream
            }
        })

        describe('user errors', () => {
            it('responds 400 and error message if param "partition" not a number', (done) => {
                testGetRequest('/api/v1/streams/streamId/data/partitions/zero/last')
                    .expect('Content-Type', /json/)
                    .expect(400, {
                        error: 'Path parameter "partition" not a number: zero',
                    }, done)
            })

            it('responds 403 and error message if not authorized', (done) => {
                testGetRequest('/api/v1/streams/streamId/data/partitions/0/last', 'wrongKey')
                    .expect('Content-Type', /json/)
                    .expect(403, {
                        error: 'Authentication failed.',
                    }, done)
            })

            it('responds 400 and error message if optional param "count" not a number', (done) => {
                testGetRequest('/api/v1/streams/streamId/data/partitions/0/last?count=sixsixsix')
                    .expect('Content-Type', /json/)
                    .expect(400, {
                        error: 'Query parameter "count" not a number: sixsixsix',
                    }, done)
            })
        })

        describe('GET /api/v1/streams/streamId/data/partitions/0/last', () => {
            it('responds 200 and Content-Type JSON', (done) => {
                const res = testGetRequest('/api/v1/streams/streamId/data/partitions/0/last')
                console.log(res)
                res
                    .expect('Content-Type', /json/)
                    .expect(200, done)
            })

            it('responds with arrays as body', (done) => {
                testGetRequest('/api/v1/streams/streamId/data/partitions/0/last')
                    .expect(messages.map((msg) => msg.toArray()), done)
            })

            it('reports to volumeLogger', (done) => {
                testGetRequest('/api/v1/streams/streamId/data/partitions/0/last')
                    .expect(200, () => {
                        sinon.assert.calledWith(volumeLogger.logOutput, 22)
                        done()
                    })
            })

            it('responds with objects as body given ?wrapper=object', (done) => {
                testGetRequest('/api/v1/streams/streamId/data/partitions/0/last?wrapper=obJECt')
                    .expect(messages.map((msg) => msg.toArray(/* parseContent */ false)), done)
            })

            it('responds with arrays as body and parsed content given ?content=json', (done) => {
                testGetRequest('/api/v1/streams/streamId/data/partitions/0/last?content=json')
                    .expect(messages.map((msg) => msg.toArray(/* parseContent */ true)), done)
            })

            it('responds with objects as body and parsed content given ?wrapper=object&content=json', (done) => {
                testGetRequest('/api/v1/streams/streamId/data/partitions/0/last?wrapper=object&content=json')
                    .expect(messages.map((msg) => msg.toArray(/* parseContent */ true)), done)
            })

            it('invokes historicalAdapter#getLast once with correct arguments', (done) => {
                sinon.spy(historicalAdapterStub, 'fetchLatest')

                testGetRequest('/api/v1/streams/streamId/data/partitions/0/last')
                    .then(() => {
                        sinon.assert.calledOnce(historicalAdapterStub.fetchLatest)
                        sinon.assert.calledWith(historicalAdapterStub.fetchLatest, 'streamId', 0, 1)
                        done()
                    })
                    .catch(done)
            })

            it('responds 500 and error message if historicalDataAdapter signals error', (done) => {
                historicalAdapterStub.fetchLatest = () => {
                    const readableStream = new Readable({
                        objectMode: true,
                        read() {},
                    })
                    readableStream.once('newListener', (event, listener) => {
                        if (event === 'error') {
                            readableStream.addListener('error', listener)
                            readableStream.emit('error', new Error('error'))
                        }
                    })
                    return readableStream
                }

                testGetRequest('/api/v1/streams/streamId/data/partitions/0/last')
                    .expect('Content-Type', /json/)
                    .expect(500, {
                        error: 'Failed to fetch data!',
                    }, done)
            })
        })

        describe('?count=666', () => {
            it('passes count to historicalAdapter#fetchLatest', (done) => {
                sinon.spy(historicalAdapterStub, 'fetchLatest')

                testGetRequest('/api/v1/streams/streamId/data/partitions/0/last?count=666')
                    .then(() => {
                        sinon.assert.calledOnce(historicalAdapterStub.fetchLatest)
                        sinon.assert.calledWith(historicalAdapterStub.fetchLatest, 'streamId', 0, 666)
                        done()
                    })
                    .catch(done)
            })
        })
    })

    describe('From queries', () => {
        const messages = [
            streamMessage({
                a: 'a',
            }),
            streamMessage({
                z: 'z',
            }),
        ]
        describe('?fromTimestamp=1496408255672', () => {
            beforeEach(() => {
                historicalAdapterStub.fetchFromTimestamp = () => {
                    const readableStream = new Readable({
                        objectMode: true,
                        read() {},
                    })
                    messages.map((msg) => readableStream.push(msg))
                    readableStream.push(null)
                    return readableStream
                }
            })

            it('responds 200 and Content-Type JSON', (done) => {
                testGetRequest('/api/v1/streams/streamId/data/partitions/0/from?fromTimestamp=1496408255672')
                    .expect('Content-Type', /json/)
                    .expect(200, done)
            })

            it('responds with data points as body', (done) => {
                testGetRequest('/api/v1/streams/streamId/data/partitions/0/from?fromTimestamp=1496408255672')
                    .expect(messages.map((msg) => msg.toArray()), done)
            })

            it('invokes historicalAdapter#getFromTimestamp once with correct arguments', (done) => {
                sinon.spy(historicalAdapterStub, 'fetchFromTimestamp')

                testGetRequest('/api/v1/streams/streamId/data/partitions/0/from?fromTimestamp=1496408255672')
                    .then(() => {
                        sinon.assert.calledOnce(historicalAdapterStub.fetchFromTimestamp)
                        sinon.assert.calledWith(
                            historicalAdapterStub.fetchFromTimestamp, 'streamId', 0,
                            new Date(1496408255672),
                        )
                        done()
                    })
                    .catch(done)
            })

            it('responds 500 and error message if historicalDataAdapter signals error', (done) => {
                historicalAdapterStub.fetchFromTimestamp = () => {
                    const readableStream = new Readable({
                        objectMode: true,
                        read() {},
                    })
                    readableStream.once('newListener', (event, listener) => {
                        if (event === 'error') {
                            readableStream.addListener('error', listener)
                            readableStream.emit('error', new Error('error'))
                        }
                    })
                    return readableStream
                }

                testGetRequest('/api/v1/streams/streamId/data/partitions/0/from?fromTimestamp=1496408255672')
                    .expect('Content-Type', /json/)
                    .expect(500, {
                        error: 'Failed to fetch data!',
                    }, done)
            })
        })

        describe('?fromTimestamp=1496408255672&fromSequenceNumber=1&publisherId=publisherId', () => {
            beforeEach(() => {
                historicalAdapterStub.fetchFromMessageRefForPublisher = () => {
                    const readableStream = new Readable({
                        objectMode: true,
                        read() {},
                    })
                    messages.map((msg) => readableStream.push(msg))
                    readableStream.push(null)
                    return readableStream
                }
            })

            const query = 'fromTimestamp=1496408255672&fromSequenceNumber=1&publisherId=publisherId'

            it('responds 200 and Content-Type JSON', (done) => {
                testGetRequest(`/api/v1/streams/streamId/data/partitions/0/from?${query}`)
                    .expect('Content-Type', /json/)
                    .expect(200, done)
            })

            it('responds with data points as body', (done) => {
                testGetRequest(`/api/v1/streams/streamId/data/partitions/0/from?${query}`)
                    .expect(messages.map((msg) => msg.toArray()), done)
            })

            it('invokes historicalAdapter#getFromTimestamp once with correct arguments', (done) => {
                sinon.spy(historicalAdapterStub, 'fetchFromMessageRefForPublisher')

                testGetRequest(`/api/v1/streams/streamId/data/partitions/0/from?${query}`)
                    .then(() => {
                        sinon.assert.calledOnce(historicalAdapterStub.fetchFromMessageRefForPublisher)
                        sinon.assert.calledWith(
                            historicalAdapterStub.fetchFromMessageRefForPublisher, 'streamId', 0,
                            new MessageRef(1496408255672, 1), 'publisherId',
                        )
                        done()
                    })
                    .catch(done)
            })

            it('responds 500 and error message if historicalDataAdapter signals error', (done) => {
                historicalAdapterStub.fetchFromMessageRefForPublisher = () => {
                    const readableStream = new Readable({
                        objectMode: true,
                        read() {},
                    })
                    readableStream.once('newListener', (event, listener) => {
                        if (event === 'error') {
                            readableStream.addListener('error', listener)
                            readableStream.emit('error', new Error('error'))
                        }
                    })
                    return readableStream
                }

                testGetRequest(`/api/v1/streams/streamId/data/partitions/0/from?${query}`)
                    .expect('Content-Type', /json/)
                    .expect(500, {
                        error: 'Failed to fetch data!',
                    }, done)
            })
        })
    })

    describe('Range queries', () => {
        const messages = [
            streamMessage([6, 6, 6]),
            streamMessage({
                '6': '6',
            }),
        ]
        describe('user errors', () => {
            it('responds 400 and error message if param "partition" not a number', (done) => {
                testGetRequest('/api/v1/streams/streamId/data/partitions/zero/range')
                    .expect('Content-Type', /json/)
                    .expect(400, {
                        error: 'Path parameter "partition" not a number: zero',
                    }, done)
            })
            it('responds 403 and error message if not authorized', (done) => {
                testGetRequest('/api/v1/streams/streamId/data/partitions/0/range', 'wrongKey')
                    .expect('Content-Type', /json/)
                    .expect(403, {
                        error: 'Authentication failed.',
                    }, done)
            })
            it('responds 400 and error message if param "fromTimestamp" not given', (done) => {
                testGetRequest('/api/v1/streams/streamId/data/partitions/0/range')
                    .expect('Content-Type', /json/)
                    .expect(400, {
                        error: 'Query parameter "fromTimestamp" required.',
                    }, done)
            })
            it('responds 400 and error message if param "fromTimestamp" not a number', (done) => {
                testGetRequest('/api/v1/streams/streamId/data/partitions/0/range?fromTimestamp=endOfTime')
                    .expect('Content-Type', /json/)
                    .expect(400, {
                        error: 'Query parameter "fromTimestamp" not a number: endOfTime',
                    }, done)
            })
            it('responds 400 and error message if param "toTimestamp" not given', (done) => {
                testGetRequest('/api/v1/streams/streamId/data/partitions/0/range?fromTimestamp=1')
                    .expect('Content-Type', /json/)
                    .expect(400, {
                        error: 'Query parameter "toTimestamp" required as well. To request all messages since a timestamp,' +
                            'use the endpoint /streams/:id/data/partitions/:partition/from',
                    }, done)
            })
            it('responds 400 and error message if optional param "toTimestamp" not a number', (done) => {
                testGetRequest('/api/v1/streams/streamId/data/partitions/0/range?fromTimestamp=1&toTimestamp=endOfLife')
                    .expect('Content-Type', /json/)
                    .expect(400, {
                        error: 'Query parameter "toTimestamp" not a number: endOfLife',
                    }, done)
            })
        })

        describe('?fromTimestamp=1496408255672&toTimestamp=1496415670909', () => {
            beforeEach(() => {
                historicalAdapterStub.fetchBetweenTimestamps = () => {
                    const readableStream = new Readable({
                        objectMode: true,
                        read() {},
                    })
                    messages.map((msg) => readableStream.push(msg))
                    readableStream.push(null)
                    return readableStream
                }
            })

            it('responds 200 and Content-Type JSON', (done) => {
                testGetRequest('/api/v1/streams/streamId/data/partitions/0/range?fromTimestamp=1496408255672&toTimestamp=1496415670909')
                    .expect('Content-Type', /json/)
                    .expect(200, done)
            })

            it('responds with data points as body', (done) => {
                testGetRequest('/api/v1/streams/streamId/data/partitions/0/range?fromTimestamp=1496408255672&toTimestamp=1496415670909')
                    .expect(messages.map((msg) => msg.toArray()), done)
            })

            it('invokes historicalAdapter#getTimestampRange once with correct arguments', (done) => {
                sinon.spy(historicalAdapterStub, 'fetchBetweenTimestamps')

                testGetRequest('/api/v1/streams/streamId/data/partitions/0/range?fromTimestamp=1496408255672&toTimestamp=1496415670909')
                    .then(() => {
                        sinon.assert.calledOnce(historicalAdapterStub.fetchBetweenTimestamps)
                        sinon.assert.calledWith(
                            historicalAdapterStub.fetchBetweenTimestamps, 'streamId', 0,
                            new Date(1496408255672), new Date(1496415670909),
                        )
                        done()
                    })
                    .catch(done)
            })

            it('responds 500 and error message if historicalDataAdapter signals error', (done) => {
                historicalAdapterStub.fetchBetweenTimestamps = () => {
                    const readableStream = new Readable({
                        objectMode: true,
                        read() {},
                    })
                    readableStream.once('newListener', (event, listener) => {
                        if (event === 'error') {
                            readableStream.addListener('error', listener)
                            readableStream.emit('error', new Error('error'))
                        }
                    })
                    return readableStream
                }

                testGetRequest('/api/v1/streams/streamId/data/partitions/0/range?fromTimestamp=1496408255672&toTimestamp=1496415670909')
                    .expect('Content-Type', /json/)
                    .expect(500, {
                        error: 'Failed to fetch data!',
                    }, done)
            })
        })

        describe('?fromTimestamp=1496408255672&toTimestamp=1496415670909&fromSequenceNumber=1&toSequenceNumber=2&publisherId=publisherId', () => {
            const query = 'fromTimestamp=1496408255672&toTimestamp=1496415670909&fromSequenceNumber=1&toSequenceNumber=2&publisherId=publisherId'

            beforeEach(() => {
                historicalAdapterStub.fetchBetweenMessageRefsForPublisher = () => {
                    const readableStream = new Readable({
                        objectMode: true,
                        read() {},
                    })
                    messages.map((msg) => readableStream.push(msg))
                    readableStream.push(null)
                    return readableStream
                }
            })

            it('responds 200 and Content-Type JSON', (done) => {
                testGetRequest(`/api/v1/streams/streamId/data/partitions/0/range?${query}`)
                    .expect('Content-Type', /json/)
                    .expect(200, done)
            })

            it('responds with data points as body', (done) => {
                testGetRequest(`/api/v1/streams/streamId/data/partitions/0/range?${query}`)
                    .expect(messages.map((msg) => msg.toArray()), done)
            })

            it('invokes historicalAdapter#getTimestampRange once with correct arguments', (done) => {
                sinon.spy(historicalAdapterStub, 'fetchBetweenMessageRefsForPublisher')

                testGetRequest(`/api/v1/streams/streamId/data/partitions/0/range?${query}`)
                    .then(() => {
                        sinon.assert.calledOnce(historicalAdapterStub.fetchBetweenMessageRefsForPublisher)
                        sinon.assert.calledWith(
                            historicalAdapterStub.fetchBetweenMessageRefsForPublisher, 'streamId', 0,
                            new MessageRef(1496408255672, 1), new MessageRef(1496415670909, 2), 'publisherId',
                        )
                        done()
                    })
                    .catch(done)
            })

            it('responds 500 and error message if historicalDataAdapter signals error', (done) => {
                historicalAdapterStub.fetchBetweenMessageRefsForPublisher = () => {
                    const readableStream = new Readable({
                        objectMode: true,
                        read() {},
                    })
                    readableStream.once('newListener', (event, listener) => {
                        if (event === 'error') {
                            readableStream.addListener('error', listener)
                            readableStream.emit('error', new Error('error'))
                        }
                    })
                    return readableStream
                }

                testGetRequest(`/api/v1/streams/streamId/data/partitions/0/range?${query}`)
                    .expect('Content-Type', /json/)
                    .expect(500, {
                        error: 'Failed to fetch data!',
                    }, done)
            })
        })
    })
})<|MERGE_RESOLUTION|>--- conflicted
+++ resolved
@@ -21,11 +21,7 @@
 
     function streamMessage(content) {
         return new StreamMessageV30(
-<<<<<<< HEAD
-            ['streamId', 0, new Date(2017, 3, 1, 12, 0, 0).getTime(), 0, 'publisherId'],
-=======
             ['streamId', 0, new Date(2017, 3, 1, 12, 0, 0).getTime(), 0, 'publisherId', '1'],
->>>>>>> af4b5a13
             [null, 0],
             StreamMessage.CONTENT_TYPES.JSON,
             content,
