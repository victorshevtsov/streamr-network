--- conflicted
+++ resolved
@@ -4,10 +4,6 @@
 const { StreamMessage, StreamMessageV30 } = require('streamr-client-protocol').MessageLayer
 const Publisher = require('../../src/Publisher')
 const MessageNotSignedError = require('../../src/errors/MessageNotSignedError')
-<<<<<<< HEAD
-=======
-const NotReadyError = require('../../src/errors/NotReadyError')
->>>>>>> af4b5a13
 
 describe('Publisher', () => {
     const stream = {
@@ -23,11 +19,7 @@
     }
 
     const streamMessageUnsigned = new StreamMessageV30(
-<<<<<<< HEAD
-        [stream.id, 9, 135135135, 0, 'publisherId'], [null, 0], StreamMessage.CONTENT_TYPES.JSON,
-=======
-        [stream.id, 0, Date.now(), 0, 'publisherId', '1'], [null, 0], StreamMessage.CONTENT_TYPES.JSON,
->>>>>>> af4b5a13
+        [stream.id, 9, 135135135, 0, 'publisherId', '1'], [null, 0], StreamMessage.CONTENT_TYPES.JSON,
         msg, StreamMessage.SIGNATURE_TYPES.NONE, null,
     )
 
@@ -51,16 +43,6 @@
             assert(promise instanceof Promise)
         })
 
-<<<<<<< HEAD
-=======
-        it('should throw FailedToPublishError if trying to publish before Kafka is ready', (done) => {
-            publisher.publish(stream, streamMessageUnsigned).catch((err) => {
-                assert(err instanceof NotReadyError, err)
-                done()
-            })
-        })
-
->>>>>>> af4b5a13
         it('should throw MessageNotSignedError if trying to publish unsigned data on stream with requireSignedData flag', (done) => {
             publisher.publish(signedStream, streamMessageUnsigned).catch((err) => {
                 assert(err instanceof MessageNotSignedError, err)
@@ -68,7 +50,6 @@
             })
         })
 
-<<<<<<< HEAD
         it('should call NetworkNode.send with correct values', (done) => {
             networkNode.publish = (streamId, streamPartition, ts, sequenceNo, publisherId, prevTs, previousSequenceNo, message) => {
                 assert.equal(streamId, 'streamId')
@@ -84,25 +65,6 @@
                 done()
             }
             publisher.publish(stream, streamMessageUnsigned)
-=======
-        describe('when kafka ready', () => {
-            beforeEach(() => {
-                kafkaMock.emit('ready')
-            })
-
-            it('should call KafkaUtil.send with a StreamMessage with correct values', (done) => {
-                kafkaMock.send = (streamMessage) => {
-                    assert(streamMessage instanceof StreamMessage)
-                    assert.equal(streamMessage.getStreamId(), stream.id)
-                    assert.equal(streamMessage.getStreamPartition(), 0)
-                    assert.equal(streamMessage.getTimestamp(), streamMessageUnsigned.getTimestamp())
-                    assert.equal(streamMessage.contentType, StreamMessage.CONTENT_TYPES.JSON)
-                    assert.equal(streamMessage.getContent(), JSON.stringify(msg))
-                    done()
-                }
-                publisher.publish(stream, streamMessageUnsigned)
-            })
->>>>>>> af4b5a13
         })
     })
 })