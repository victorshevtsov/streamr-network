--- conflicted
+++ resolved
@@ -350,11 +350,7 @@
 
 			client.connect()
 			client.connection.once('connected', function() {
-<<<<<<< HEAD
-				client.subscribe("stream1", "auth", function(message) {}, {channel: 'wrong'})
-=======
-				client.subscribe("stream1", function(message) {}, {stream: 'wrong'})
->>>>>>> 8a7665e2
+				client.subscribe("stream1", "auth", function(message) {}, {stream: 'wrong'})
 			})
 		})
 
@@ -1105,13 +1101,8 @@
 		it('should recognize the resend_from_time option given as a Date object', function(done) {
 			// setup
 			const d = new Date()
-<<<<<<< HEAD
-			validResendRequests.push({ channel: "stream1", resend_from_time: d.getTime() })
+			validResendRequests.push({ stream: "stream1", resend_from_time: d.getTime() })
 			client.subscribe("stream1", "auth", function(message) {}, { resend_from_time: d })
-=======
-			validResendRequests.push({ stream: "stream1", resend_from_time: d.getTime() })
-			client.subscribe("stream1", function(message) {}, { resend_from_time: d })
->>>>>>> 8a7665e2
 			client.connect()
 
 			client.connection.once('resent', function() {
