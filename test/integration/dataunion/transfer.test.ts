--- conflicted
+++ resolved
@@ -6,7 +6,6 @@
 import DataUnionSidechain from '../../../contracts/DataUnionSidechain.json'
 import { clientOptions, tokenAdminPrivateKey, tokenMediatorAddress, relayTokensAbi, providerMainnet, providerSidechain, getMainnetTestWallet, getSidechainTestWallet } from '../devEnvironment'
 import { getEndpointUrl, until } from '../../../src/utils'
-import { MemberStatus } from '../../../src/dataunion/DataUnion'
 import { StreamrClient } from '../../../src/StreamrClient'
 import { EthereumAddress } from '../../../src/types'
 import authFetch from '../../../src/rest/authFetch'
@@ -85,16 +84,13 @@
             const sendTx = await tokenSidechain.transfer(testWallet.address, parseEther('10'))
             await sendTx.wait()
         }
-    }, 150000)
+    }, 1500000)
 
     afterAll(() => {
         providerMainnet.removeAllListeners()
         providerSidechain.removeAllListeners()
     })
 
-<<<<<<< HEAD
-    it.each([true, false])('transfer token to member, approveFirst=%p', async (approveFirst: boolean) => {
-=======
     async function setupTest(testIndex: number) {
         const adminWallet = getMainnetTestWallet(testIndex)
         const adminWalletSidechain = getSidechainTestWallet(testIndex)
@@ -106,7 +102,6 @@
             },
         })
 
->>>>>>> e672d014
         const dataUnion = await adminClient.deployDataUnion()
         const dataUnionAddress = dataUnion.getAddress()
         const secret = await dataUnion.createSecret('test secret')
@@ -198,7 +193,7 @@
         expect(formatEther(stats2After.withdrawableEarnings)).toEqual('3.0')
     }, 1500000)
 
-    it('transfer token from outside to member earnings', async () => {
+    it.each([true, false])('transfer token from outside to member earnings, approveFirst=%p', async (approveFirst: boolean) => {
         const {
             memberWallet,
             member2Wallet,
@@ -210,18 +205,12 @@
         const stats2Before = await dataUnion.getMemberStats(member2Wallet.address)
         log('Stats before: %O, %O', statsBefore, stats2Before)
 
-<<<<<<< HEAD
         // if approval hasn't been done, transferToMemberInContract should do it
         if (approveFirst) {
             const approve = await tokenSidechain.approve(dataUnion.getSidechainAddress(), parseEther('1'))
             await approve.wait()
             log(`Approve DU ${dataUnion.getSidechainAddress()} to access 1 token from ${adminWalletSidechain.address}`)
         }
-=======
-        log(`Approve DU ${dataUnion.getSidechainAddress()} to access 1 token from ${adminWalletSidechain.address}`)
-        const approve = await tokenSidechain.connect(adminWalletSidechain).approve(dataUnion.getSidechainAddress(), parseEther('1'))
-        await approve.wait()
->>>>>>> e672d014
 
         log(`Transfer 1 token with transferToMemberInContract to ${memberWallet.address}`)
         await dataUnion.transferToMemberInContract(memberWallet.address, parseEther('1'))
