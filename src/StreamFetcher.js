const fetch = require('node-fetch')
const memoize = require('memoizee')
const debug = require('debug')('streamr:StreamFetcher')
const HttpError = require('./errors/HttpError')

const MAX_AGE = 15 * 60 * 1000 // 15 minutes

function formHeaders(authKey, sessionToken) {
    const headers = {}
    if (sessionToken) {
        headers.Authorization = `Bearer ${sessionToken}`
    } else if (authKey) {
        headers.Authorization = `token ${authKey}`
    }
    return headers
}

module.exports = class StreamFetcher {
    constructor(baseUrl) {
        this.streamResourceUrl = `${baseUrl}/api/v1/streams`
        this.fetch = memoize(this._fetch, {
            maxAge: MAX_AGE,
            promise: true,
        })
        this.checkPermission = memoize(this._checkPermission, {
            maxAge: MAX_AGE,
            promise: true,
        })
    }

    authenticate(streamId, authKey, sessionToken, operation = 'read') {
        if (operation === 'read') {
            // No need to explicitly check permissions, as fetch will fail if no read permission
            return this.fetch(streamId, authKey, sessionToken)
        }
        return this.checkPermission(streamId, authKey, sessionToken, operation).then(() => this.fetch(streamId, authKey, sessionToken))
    }

    /**
     * Returns a Promise that resolves with the stream json. Fails if there is no read permission.
     *
     * @param streamId
     * @param authKey
     * @param sessionToken
     * @returns {Promise.<TResult>}
     * @private
     */
    _fetch(streamId, authKey, sessionToken) {
        const headers = formHeaders(authKey, sessionToken)

        return fetch(`${this.streamResourceUrl}/${streamId}`, {
            headers,
        }).catch((e) => {
            console.error(`failed to communicate with E&E: ${e}`)
            throw e
        }).then((response) => {
            if (response.status !== 200) {
                debug(
                    'fetch failed with status %d for streamId %s key %s sessionToken %s : %o',
                    response.status, streamId, authKey, sessionToken, response.text(),
                )
                this.fetch.delete(streamId, authKey, sessionToken) // clear cache result
                throw new HttpError(response.status)
            } else {
                return response.json()
            }
        })
    }

    /**
     * Retrieves permissions to a stream, and checks if a permission is granted for the requested operation.
     * Promise always resolves to true.
     *
     * @param streamId
     * @param authKey
     * @param sessionToken
     * @param operation
     * @returns {Promise}
     * @private
     */
    _checkPermission(streamId, authKey, sessionToken, operation = 'read') {
        const headers = formHeaders(authKey, sessionToken)

        return fetch(`${this.streamResourceUrl}/${streamId}/permissions/me`, {
            headers,
        }).catch((e) => {
            console.error(`failed to communicate with E&E: ${e}`)
            throw e
        }).then((response) => {
            if (response.status !== 200) {
                return response.text().then((errorMsg) => {
                    debug(
                        'checkPermission failed with status %d for streamId %s key %s sessionToken %s operation %s: %s',
                        response.status, streamId, authKey, sessionToken, operation, errorMsg,
                    )
                    this.checkPermission.delete(streamId, authKey, sessionToken, operation) // clear cache result
                    throw new HttpError(response.status)
                })
            }

            return response.json().then((permissions) => {
                if (permissions.some((p) => p.operation === operation)) {
                    return true
                }

                debug(
                    'checkPermission failed for streamId %s key %s sessionToken %s operation %s. permissions were: %o',
                    streamId, authKey, sessionToken, operation, permissions,
                )
                throw new HttpError(403)
            })
        })
    }
<<<<<<< HEAD
=======

    authenticate(streamId, authKey, sessionToken, operation = 'read') {
        if (operation === 'read') {
            // No need to explicitly check permissions, as fetch will fail if no read permission
            return this.fetch(streamId, authKey, sessionToken)
        }
        return this.checkPermission(streamId, authKey, sessionToken, operation).then(() => this.fetch(streamId, authKey, sessionToken))
    }

    setFields(streamId, fields, apiKey, sessionToken) {
        const headers = AuthorizationHeaderUtil.getAuthorizationHeader(apiKey, sessionToken)
        headers['Content-Type'] = 'application/json'
        return fetch(`${this.streamResourceUrl}/${streamId}/fields`, {
            method: 'POST',
            body: JSON.stringify(fields),
            headers,
        }).catch((e) => {
            console.error(`failed to communicate with E&E: ${e}`)
            throw e
        }).then(async (response) => {
            if (response.status !== 200) {
                debug(
                    'fetch failed with status %d for streamId %s key %s sessionToken %s : %o',
                    response.status, streamId, apiKey, sessionToken, response.text(),
                )
                throw new HttpError(response.status)
            } else {
                return response.json()
            }
        })
    }
>>>>>>> 47d5d014
}<|MERGE_RESOLUTION|>--- conflicted
+++ resolved
@@ -111,19 +111,9 @@
             })
         })
     }
-<<<<<<< HEAD
-=======
-
-    authenticate(streamId, authKey, sessionToken, operation = 'read') {
-        if (operation === 'read') {
-            // No need to explicitly check permissions, as fetch will fail if no read permission
-            return this.fetch(streamId, authKey, sessionToken)
-        }
-        return this.checkPermission(streamId, authKey, sessionToken, operation).then(() => this.fetch(streamId, authKey, sessionToken))
-    }
 
     setFields(streamId, fields, apiKey, sessionToken) {
-        const headers = AuthorizationHeaderUtil.getAuthorizationHeader(apiKey, sessionToken)
+        const headers = formHeaders(apiKey, sessionToken)
         headers['Content-Type'] = 'application/json'
         return fetch(`${this.streamResourceUrl}/${streamId}/fields`, {
             method: 'POST',
@@ -144,5 +134,4 @@
             }
         })
     }
->>>>>>> 47d5d014
 }