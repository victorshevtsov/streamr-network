--- conflicted
+++ resolved
@@ -1,86 +1,33 @@
 const events = require('events')
-<<<<<<< HEAD
 const debug = require('debug')('streamr:WebsocketServer')
-const Protocol = require('streamr-client-protocol')
-const StreamrBinaryMessageV29 = require('./protocol/StreamrBinaryMessageV29')
-
+const { ControlLayer } = require('streamr-client-protocol')
 const Stream = require('./Stream')
 const Connection = require('./Connection')
 const StreamStateManager = require('./StreamStateManager')
-const StreamrBinaryMessage = require('./protocol/StreamrBinaryMessage')
-=======
-const debug = require('debug')('WebsocketServer')
-const debugProtocol = require('debug')('WebsocketServer:protocol')
-const { ControlLayer } = require('streamr-client-protocol')
-const Stream = require('./Stream')
-const Connection = require('./Connection')
->>>>>>> ca3d605f
 const HttpError = require('./errors/HttpError')
 const VolumeLogger = require('./utils/VolumeLogger')
 
 module.exports = class WebsocketServer extends events.EventEmitter {
-<<<<<<< HEAD
-    constructor(wss, networkNode, historicalAdapter, latestOffsetFetcher, streamFetcher, publisher, volumeLogger = new VolumeLogger(0)) {
+    constructor(wss, networkNode, storage, streamFetcher, publisher, volumeLogger = new VolumeLogger(0)) {
         super()
         this.wss = wss
         this.networkNode = networkNode
-        this.historicalAdapter = historicalAdapter
-        this.latestOffsetFetcher = latestOffsetFetcher
-=======
-    constructor(wss, realtimeAdapter, storage, streamFetcher, publisher, volumeLogger = new VolumeLogger(0)) {
-        super()
-        this.wss = wss
-        this.realtimeAdapter = realtimeAdapter
         this.storage = storage
->>>>>>> ca3d605f
         this.streamFetcher = streamFetcher
         this.publisher = publisher
         this.volumeLogger = volumeLogger
         this.streams = new StreamStateManager()
 
-<<<<<<< HEAD
-        this.requestHandlersByMessage = {
-            SubscribeRequest: this.handleSubscribeRequest,
-            UnsubscribeRequest: this.handleUnsubscribeRequest,
-            ResendRequest: this.handleResendRequest,
-            PublishRequest: this.handlePublishRequest,
-        }
+        this.requestHandlersByMessageType = {}
+        this.requestHandlersByMessageType[ControlLayer.SubscribeRequest.TYPE] = this.handleSubscribeRequest
+        this.requestHandlersByMessageType[ControlLayer.UnsubscribeRequest.TYPE] = this.handleUnsubscribeRequest
+        this.requestHandlersByMessageType[ControlLayer.ResendRequestV0.TYPE] = this.handleResendRequestV0
+        this.requestHandlersByMessageType[ControlLayer.ResendLastRequestV1.TYPE] = this.handleResendLastRequest
+        this.requestHandlersByMessageType[ControlLayer.ResendFromRequestV1.TYPE] = this.handleResendFromRequest
+        this.requestHandlersByMessageType[ControlLayer.ResendRangeRequestV1.TYPE] = this.handleResendRangeRequest
+        this.requestHandlersByMessageType[ControlLayer.PublishRequest.TYPE] = this.handlePublishRequest
 
         this.networkNode.addMessageListener(this.broadcastMessage.bind(this))
-=======
-        // This handler is for realtime messages, not resends
-        this.realtimeAdapter.on('message', (streamMessage) => this.broadcastMessage(streamMessage))
-
-        const requestHandlersByMessageType = {}
-        requestHandlersByMessageType[ControlLayer.SubscribeRequest.TYPE] = this.handleSubscribeRequest
-        requestHandlersByMessageType[ControlLayer.UnsubscribeRequest.TYPE] = this.handleUnsubscribeRequest
-        requestHandlersByMessageType[ControlLayer.ResendRequestV0.TYPE] = this.handleResendRequestV0
-        requestHandlersByMessageType[ControlLayer.ResendLastRequestV1.TYPE] = this.handleResendLastRequest
-        requestHandlersByMessageType[ControlLayer.ResendFromRequestV1.TYPE] = this.handleResendFromRequest
-        requestHandlersByMessageType[ControlLayer.ResendRangeRequestV1.TYPE] = this.handleResendRangeRequest
-        requestHandlersByMessageType[ControlLayer.PublishRequest.TYPE] = this.handlePublishRequest
-
-        this.wss.on('connection', (socket) => {
-            debug('connection established: %o', socket)
-            this.volumeLogger.connectionCount += 1
-
-            const connection = new Connection(socket)
-
-            socket.on('message', (data) => {
-                try {
-                    const request = ControlLayer.ControlMessage.deserialize(data)
-                    const handler = requestHandlersByMessageType[request.type]
-                    if (!handler) {
-                        connection.sendError(`Unknown request type: ${request.type}`)
-                    } else {
-                        debugProtocol('%s: %s: %o', request.type, connection.id, request)
-                        handler.call(this, connection, request)
-                    }
-                } catch (err) {
-                    connection.sendError(err.message || err)
-                }
-            })
->>>>>>> ca3d605f
 
         this.wss.on('connection', this.handleConnection.bind(this))
     }
@@ -92,16 +39,16 @@
 
         socket.on('message', (data) => {
             try {
-                const request = Protocol.WebsocketRequest.deserialize(data)
-                const handler = this.requestHandlersByMessage[request.constructor.name]
+                const request = ControlLayer.ControlMessage.deserialize(data)
+                const handler = this.requestHandlersByMessageType[request.type]
                 if (handler) {
                     debug('handleConnection: socket "%s" sent request "%s" with contents "%o"', connection.id, request.type, request)
                     handler.call(this, connection, request)
                 } else {
-                    throw new Error(`Unknown request type: ${request.type}`)
+                    connection.sendError(`Unknown request type: ${request.type}`)
                 }
             } catch (err) {
-                connection.send(new Protocol.ErrorResponse(err.message || err))
+                connection.sendError(err.message || err)
             }
         })
 
@@ -112,24 +59,6 @@
     }
 
     handlePublishRequest(connection, request) {
-<<<<<<< HEAD
-        // Check that the payload is a string
-        if (typeof request.content !== 'string') {
-            connection.send(new Protocol.ErrorResponse('Message must be stringified JSON!'))
-            return
-        }
-
-        this.streamFetcher.authenticate(request.streamId, request.apiKey, request.sessionToken, 'write')
-            .then((stream) => this.publisher.publish(
-                stream,
-                request.timestamp,
-                request.content,
-                request.partitionKey,
-                request.signatureType,
-                request.publisherAddress,
-                request.signature,
-            ))
-=======
         const streamId = request.getStreamId()
         this.streamFetcher.authenticate(streamId, request.apiKey, request.sessionToken, 'write')
             .then((stream) => {
@@ -139,7 +68,6 @@
                 }
                 this.publisher.publish(stream, request.getStreamMessage(streamPartition))
             })
->>>>>>> ca3d605f
             .catch((err) => {
                 let errorMsg
                 if (err instanceof HttpError && err.code === 401) {
@@ -202,15 +130,6 @@
         })
     }
 
-<<<<<<< HEAD
-    broadcastMessage(streamMessage) {
-        const { streamId, streamPartition } = streamMessage
-        const stream = this.streams.getStreamObject(streamId, streamPartition)
-
-        if (stream) {
-            stream.forEachConnection((connection) => {
-                connection.send(new Protocol.BroadcastMessage(streamMessage))
-=======
     handleResendLastRequest(connection, request) {
         this.handleResendRequest(connection, request, () => this.storage.fetchLatest(
             request.streamId,
@@ -295,67 +214,15 @@
             connection.sendError(`Unknown resend options: ${JSON.stringify(request.resendOptions)}`)
         }
     }
-    /* eslint-enable class-methods-use-this */
-
-    /**
-     * Creates and returns a Stream object, holding the Stream subscription state.
-     *
-     * In normal conditions, the Stream object is cleaned when no more
-     * clients are subscribed to it.
-     *
-     * However, ill-behaving clients could just ask for resends on a Stream
-     * and never subscribe to it, which would lead to leaking memory.
-     * To prevent this, clean up the Stream object if it doesn't
-     * end up in subscribed state within one minute (for example, ill-behaving)
-     * clients only asking for resends and never subscribing.
-     * */
-    createStreamObject(streamId, streamPartition) {
-        if (streamId == null || streamPartition == null) {
-            throw new Error('streamId or streamPartition not given!')
-        }
-
-        const stream = new Stream(streamId, streamPartition, 'init')
-        this.streams[getStreamLookupKey(streamId, streamPartition)] = stream
-
-        stream.stateTimeout = setTimeout(() => {
-            if (stream.state !== 'subscribed') {
-                debug('Stream %s never got to subscribed state, cleaning..', streamId)
-                this.deleteStreamObject(streamId, streamPartition)
-            }
-        }, 60 * 1000)
-
-        this.emit('stream-object-created', stream)
-        debug('Stream object created: %o', stream)
-
-        return stream
-    }
-
-    getStreamObject(streamId, streamPartition) {
-        return this.streams[getStreamLookupKey(streamId, streamPartition)]
-    }
-
-    deleteStreamObject(streamId, streamPartition) {
-        if (streamId == null || streamPartition == null) {
-            throw new Error('streamId or streamPartition not given!')
-        }
-
-        const stream = this.getStreamObject(streamId, streamPartition)
-        debug('Stream object deleted: %o', stream)
+
+    broadcastMessage(streamMessage) {
+        const streamId = streamMessage.getStreamId()
+        const streamPartition = streamMessage.getStreamPartition()
+        const stream = this.streams.getStreamObject(streamId, streamPartition)
+
         if (stream) {
-            clearTimeout(stream.stateTimeout)
-            delete this.streams[getStreamLookupKey(streamId, streamPartition)]
-            this.emit('stream-object-deleted', stream)
-        }
-    }
-
-    broadcastMessage(streamMessage) {
-        const stream = this.getStreamObject(streamMessage.getStreamId(), streamMessage.getStreamPartition())
-        if (stream) {
-            const connections = stream.getConnections()
-
-            connections.forEach((connection) => {
+            stream.forEachConnection((connection) => {
                 connection.send(ControlLayer.BroadcastMessage.create(streamMessage))
->>>>>>> ca3d605f
             })
 
             this.volumeLogger.logOutput(streamMessage.getSerializedContent().length * stream.getConnections().length)
@@ -370,46 +237,22 @@
                 const stream = this.streams.getOrCreateStreamObject(request.streamId, request.streamPartition)
 
                 // Subscribe now if the stream is not already subscribed or subscribing
-<<<<<<< HEAD
                 if (!stream.isSubscribed() && !stream.isSubscribing()) {
                     stream.setSubscribing()
                     this.networkNode.subscribe(request.streamId, request.streamPartition)
                     stream.setSubscribed()
                     stream.emit('subscribed')
-=======
-                if (!(stream.state === 'subscribed' || stream.state === 'subscribing')) {
-                    stream.state = 'subscribing'
-                    this.realtimeAdapter.subscribe(request.streamId, request.streamPartition, (err) => {
-                        if (err) {
-                            stream.emit('subscribed', err)
-
-                            // Delete the stream ref on subscribe error
-                            this.deleteStreamObject(stream.id, request.streamPartition)
-
-                            console.log(`Error subscribing to ${stream.id}: ${err}`)
-                        } else {
-                            stream.state = 'subscribed'
-                            stream.emit('subscribed')
-                        }
-                    })
->>>>>>> ca3d605f
                 }
 
                 const onSubscribe = () => {
                     stream.addConnection(connection)
                     connection.addStream(stream)
-<<<<<<< HEAD
                     debug('handleSubscribeRequest: socket "%s" is now subscribed to streams "%o"', connection.id, connection.streamsAsString())
-                    connection.send(new Protocol.SubscribeResponse(request.streamId, request.streamPartition))
-=======
-
-                    debug('Socket %s is now subscribed to streams: %o', connection.id, connection.getStreams())
                     connection.send(ControlLayer.SubscribeResponse.create(request.streamId, request.streamPartition))
->>>>>>> ca3d605f
                 }
 
                 const onError = (err) => {
-                    connection.send(new Protocol.ErrorResponse(err))
+                    connection.sendError(err)
                 }
 
                 if (stream.isSubscribed()) {
@@ -417,25 +260,16 @@
                 } else {
                     stream.once('subscribed', (err) => {
                         if (err) {
-<<<<<<< HEAD
                             onError(err)
-=======
-                            connection.sendError(err)
->>>>>>> ca3d605f
                         } else {
                             onSubscribe()
                         }
                     })
                 }
             })
-<<<<<<< HEAD
             .catch((response) => {
                 debug('handleSubscribeRequest: socket "%s" failed to subscribe to stream %s:%d because of "%o"', connection.id, request.streamId, request.streamPartition, response)
-                connection.send(new Protocol.ErrorResponse(`Not authorized to subscribe to stream ${
-=======
-            .catch(() => {
                 connection.sendError(`Not authorized to subscribe to stream ${
->>>>>>> ca3d605f
                     request.streamId
                 } and partition ${
                     request.streamPartition
@@ -463,20 +297,12 @@
                 this.streams.deleteStreamObject(request.streamId, request.streamPartition)
             }
 
-<<<<<<< HEAD
             if (!noAck) {
-                connection.send(new Protocol.UnsubscribeResponse(request.streamId, request.streamPartition))
+                connection.send(ControlLayer.UnsubscribeResponse.create(request.streamId, request.streamPartition))
             }
         } else {
             debug('handleUnsubscribeRequest: stream "%s:%d" no longer exists', request.streamId, request.streamPartition)
-            connection.send(new Protocol.ErrorResponse(`Not subscribed to stream ${request.streamId} partition ${request.streamPartition}!`))
-=======
-            if (ack) {
-                connection.send(ControlLayer.UnsubscribeResponse.create(request.streamId, request.streamPartition))
-            }
-        } else {
             connection.sendError(`Not subscribed to stream ${request.streamId} partition ${request.streamPartition}!`)
->>>>>>> ca3d605f
         }
     }
 
@@ -484,13 +310,8 @@
         debug('handleDisconnect: socket "%s" is on streams "%o"', connection.id, connection.streamsAsString())
 
         // Unsubscribe from all streams
-<<<<<<< HEAD
         connection.forEachStream((stream) => {
-            this.handleUnsubscribeRequest(connection, new Protocol.UnsubscribeRequest(stream.id, stream.partition), true)
-=======
-        unsub.forEach((stream) => {
-            this.handleUnsubscribeRequest(connection, ControlLayer.UnsubscribeRequest.create(stream.id, stream.partition), false)
->>>>>>> ca3d605f
+            this.handleUnsubscribeRequest(connection, ControlLayer.UnsubscribeRequest.create(stream.id, stream.partition), true)
         })
     }
 }