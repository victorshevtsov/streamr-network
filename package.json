--- conflicted
+++ resolved
@@ -29,23 +29,13 @@
     "debug": "*",
     "express": "^4.14.0",
     "memoizee": "^0.4.4",
-<<<<<<< HEAD
-    "murmurhash-native": "^3.2.0",
+    "murmurhash-native": "^3.2.4",
     "node-fetch": "^2.2.0",
     "optimist": "*",
-    "ws": "^6.0.0"
-=======
-    "murmurhash-native": "^3.2.4",
-    "node-fetch": "^1.6.3",
-    "node-int64": "0.3.3",
-    "node-uuid": "^1.4.8",
-    "optimist": "*",
-    "promise": "^7.1.1",
     "qs": "^6.5.2",
     "redis": "^2.6.2",
-    "sc-uws": "^10.148.2",
-    "streamr-client-protocol": "^1.2.0"
->>>>>>> 6be7bf8a
+    "streamr-client-protocol": "^1.2.0",
+    "ws": "^6.0.0"
   },
   "devDependencies": {
     "babel-eslint": "^8.2.2",
