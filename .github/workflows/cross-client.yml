--- conflicted
+++ resolved
@@ -58,7 +58,7 @@
         with:
           node-version: "16.x"
       - name: Cache Node.js modules
-        uses: actions/cache@v2.1.6
+        uses: actions/cache@v2
         with:
           path: ~/.npm
           key: ${{ runner.OS }}-node-${{ matrix.node-version }}-${{ hashFiles('**/package-lock.json') }}
@@ -70,13 +70,8 @@
         working-directory: './'
         run: |
           npm ci
-<<<<<<< HEAD
           npm run bootstrap-pkg @streamr/cross-client-testing
-      - uses: actions/setup-java@v1
-=======
-          npx lerna bootstrap --scope @streamr/cross-client-testing --include-dependencies
-      - uses: actions/setup-java@v2.3.0
->>>>>>> ab54df9d
+      - uses: actions/setup-java@v2
         with:
           java-version: '8'
       - name: Start Streamr Docker Stack
