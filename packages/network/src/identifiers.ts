--- conflicted
+++ resolved
@@ -66,35 +66,8 @@
     singleStream: boolean // indicate whether this is a status update for only a single stream
 }
 
-<<<<<<< HEAD
-export type ResendRequest = ControlLayer.ResendLastRequest
-    | ControlLayer.ResendFromRequest
-    | ControlLayer.ResendRangeRequest
-
-export type ResendResponse = ControlLayer.ResendResponseNoResend
-    | ControlLayer.ResendResponseResending
-    | ControlLayer.ResendResponseResent
-
 export type RtcIceCandidateMessage = {
     subType: RtcSubTypes.ICE_CANDIDATE
-=======
-export type OfferMessage = {
-    subType: RtcSubTypes.RTC_OFFER
-    data: {
-        description: string
-    }
-}
-
-export type AnswerMessage = {
-    subType: RtcSubTypes.RTC_ANSWER
-    data: {
-        description: string
-    }
-}
-
-export type RemoteCandidateMessage = {
-    subType: RtcSubTypes.REMOTE_CANDIDATE
->>>>>>> d3256578
     data: {
         connectionId: string,
         candidate: string
