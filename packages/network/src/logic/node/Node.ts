import { EventEmitter } from 'events'
import { MessageLayer, StreamMessage } from 'streamr-client-protocol'
import { NodeToNode, Event as NodeToNodeEvent } from '../../protocol/NodeToNode'
import { NodeToTracker } from '../../protocol/NodeToTracker'
import { StreamIdAndPartition } from '../../identifiers'
import { Metrics, MetricsContext } from '../../helpers/MetricsContext'
import { promiseTimeout } from '../../helpers/PromiseTools'
import { StreamManager } from './StreamManager'
import { GapMisMatchError, InvalidNumberingError } from './DuplicateMessageDetector'
import { Logger } from '../../helpers/Logger'
import { PeerInfo } from '../../connection/PeerInfo'
<<<<<<< HEAD
import { NameDirectory } from '../../NameDirectory'
import { DisconnectionReason } from "../../connection/ws/AbstractWsEndpoint"
import { DEFAULT_MAX_NEIGHBOR_COUNT } from '../tracker/config'
import type { TrackerId } from '../tracker/Tracker'
=======
import { DEFAULT_MAX_NEIGHBOR_COUNT, TrackerId } from '../tracker/Tracker'
>>>>>>> 68379ec4
import { TrackerManager, TrackerManagerOptions } from './TrackerManager'
import { Propagation } from './propagation/Propagation'
import { DisconnectionManager } from './DisconnectionManager'

const logger = new Logger(module)

export type NodeId = string

export enum Event {
    NODE_CONNECTED = 'streamr:node:node-connected',
    NODE_DISCONNECTED = 'streamr:node:node-disconnected',
    MESSAGE_RECEIVED = 'streamr:node:message-received',
    UNSEEN_MESSAGE_RECEIVED = 'streamr:node:unseen-message-received',
    NODE_SUBSCRIBED = 'streamr:node:subscribed-successfully',
    NODE_UNSUBSCRIBED = 'streamr:node:node-unsubscribed'
}

export interface NodeOptions extends TrackerManagerOptions {
    protocols: {
        nodeToNode: NodeToNode
        nodeToTracker: NodeToTracker
    }
    peerInfo: PeerInfo
    metricsContext?: MetricsContext
    bufferTimeoutInMs?: number
    bufferMaxSize?: number
    disconnectionWaitTime?: number
    nodeConnectTimeout?: number
}

export interface Node {
    on(event: Event.NODE_CONNECTED, listener: (nodeId: NodeId) => void): this
    on(event: Event.NODE_DISCONNECTED, listener: (nodeId: NodeId) => void): this
    on<T>(event: Event.MESSAGE_RECEIVED, listener: (msg: MessageLayer.StreamMessage<T>, nodeId: NodeId) => void): this
    on<T>(event: Event.UNSEEN_MESSAGE_RECEIVED, listener: (msg: MessageLayer.StreamMessage<T>, nodeId: NodeId) => void): this
    on(event: Event.NODE_SUBSCRIBED, listener: (nodeId: NodeId, streamId: StreamIdAndPartition) => void): this
    on(event: Event.NODE_UNSUBSCRIBED, listener: (nodeId: NodeId, streamId: StreamIdAndPartition) => void): this
}

export class Node extends EventEmitter {
    /** @internal */
    public readonly peerInfo: PeerInfo
    protected readonly nodeToNode: NodeToNode
    private readonly nodeConnectTimeout: number
    private readonly started: string

    protected readonly streams: StreamManager
    private readonly disconnectionManager: DisconnectionManager
    private readonly propagation: Propagation
    private readonly trackerManager: TrackerManager
    private readonly consecutiveDeliveryFailures: Record<NodeId,number> // id => counter
    private readonly metrics: Metrics
    protected extraMetadata: Record<string, unknown> = {}

    constructor(opts: NodeOptions) {
        super()

        this.nodeToNode = opts.protocols.nodeToNode
        this.peerInfo = opts.peerInfo
        this.nodeConnectTimeout = opts.nodeConnectTimeout || 15000
        this.consecutiveDeliveryFailures = {}
        this.started = new Date().toLocaleString()

        const metricsContext = opts.metricsContext || new MetricsContext('')
        this.metrics = metricsContext.create('node')
            .addRecordedMetric('onDataReceived')
            .addRecordedMetric('onDataReceived:invalidNumbering')
            .addRecordedMetric('onDataReceived:gapMismatch')
            .addRecordedMetric('onDataReceived:ignoredDuplicate')
            .addRecordedMetric('propagateMessage')
            .addRecordedMetric('onSubscribeRequest')
            .addRecordedMetric('onUnsubscribeRequest')
            .addRecordedMetric('onNodeDisconnect')
            .addFixedMetric('latency')

        this.streams = new StreamManager()
        this.disconnectionManager = new DisconnectionManager({
            getAllNodes: this.nodeToNode.getAllConnectionNodeIds,
            hasSharedStreams: this.streams.isNodePresent.bind(this.streams),
            disconnect: this.nodeToNode.disconnectFromNode.bind(this.nodeToNode),
            disconnectionDelayInMs: opts.disconnectionWaitTime ?? 30 * 1000,
            cleanUpIntervalInMs: 2 * 60 * 1000
        })
        this.propagation = new Propagation({
            getNeighbors: this.streams.getNeighborsForStream.bind(this.streams),
            sendToNeighbor: async (neighborId: NodeId, streamMessage: StreamMessage) => {
                try {
                    await this.nodeToNode.sendData(neighborId, streamMessage)
                    this.consecutiveDeliveryFailures[neighborId] = 0
                } catch (e) {
                    const serializedMsgId = streamMessage.getMessageID().serialize()
                    logger.warn('failed to propagate %s (consecutiveFails=%d) to subscriber %s, reason: %s',
                        serializedMsgId,
                        this.consecutiveDeliveryFailures[neighborId] || 0,
                        neighborId,
                        e)

                    // TODO: this is hack to get around the issue where `StreamStateManager` believes that we are
                    //  connected to a neighbor whilst `WebRtcEndpoint` knows that we are not. In this situation, the
                    //  Node will continuously attempt to propagate messages to the neighbor but will not actually ever
                    //  (re-)attempt a connection unless as a side-effect of something else (e.g. subscribing to another
                    //  stream, and the neighbor in question happens to get assigned to us via the other stream.)
                    //
                    // This hack basically counts consecutive delivery failures, and upon hitting 100 such failures,
                    // decides to forcefully disconnect the neighbor.
                    //
                    // Ideally this hack would not be needed, but alas, it seems like with the current event-system,
                    // we don't end up with an up-to-date state in the logic layer. I believe something like the
                    // ConnectionManager-model could help us solve the issue for good.
                    if (this.consecutiveDeliveryFailures[neighborId] === undefined) {
                        this.consecutiveDeliveryFailures[neighborId] = 0
                    }
                    this.consecutiveDeliveryFailures[neighborId] += 1
                    if (this.consecutiveDeliveryFailures[neighborId] >= 100) {
                        logger.warn(`disconnecting from ${neighborId} due to 100 consecutive delivery failures`)
                        this.onNodeDisconnected(neighborId) // force disconnect
                        this.consecutiveDeliveryFailures[neighborId] = 0
                    }
                }
            },
            minPropagationTargets: Math.floor(DEFAULT_MAX_NEIGHBOR_COUNT / 2)
        })
        this.trackerManager = new TrackerManager(
            opts.protocols.nodeToTracker,
            opts,
            this.streams,
            this.metrics,
            (includeRtt) => ({
                started: this.started,
                location: this.peerInfo.location,
                extra: this.extraMetadata,
                rtts: includeRtt ? this.nodeToNode.getRtts() : null
            }),
            {
                subscribeToStreamIfHaveNotYet: this.subscribeToStreamIfHaveNotYet.bind(this),
                subscribeToStreamsOnNode: this.subscribeToStreamsOnNode.bind(this),
                unsubscribeFromStreamOnNode: this.unsubscribeFromStreamOnNode.bind(this)
            }
        )

        this.nodeToNode.on(NodeToNodeEvent.NODE_CONNECTED, (nodeId) => this.emit(Event.NODE_CONNECTED, nodeId))
        this.nodeToNode.on(NodeToNodeEvent.DATA_RECEIVED, (broadcastMessage, nodeId) => this.onDataReceived(broadcastMessage.streamMessage, nodeId))
        this.nodeToNode.on(NodeToNodeEvent.NODE_DISCONNECTED, (nodeId) => this.onNodeDisconnected(nodeId))
        let avgLatency = -1

        this.on(Event.UNSEEN_MESSAGE_RECEIVED, (message) => {
            const now = new Date().getTime()
            const currentLatency = now - message.messageId.timestamp

            if (avgLatency < 0) {
                avgLatency = currentLatency
            } else {
                avgLatency = 0.8 * avgLatency + 0.2 * currentLatency
            }

            this.metrics.set('latency', avgLatency)
        })
    }

    start(): void {
        logger.trace('started')
        this.trackerManager.start()
    }

    subscribeToStreamIfHaveNotYet(streamId: StreamIdAndPartition, sendStatus = true): void {
        if (!this.streams.isSetUp(streamId)) {
            logger.trace('add %s to streams', streamId)
            this.streams.setUpStream(streamId)
            this.trackerManager.onNewStream(streamId) // TODO: perhaps we should react based on event from StreamManager?
            if (sendStatus) {
                this.trackerManager.sendStreamStatus(streamId)
            }
        }
    }

    unsubscribeFromStream(streamId: StreamIdAndPartition, sendStatus = true): void {
        logger.trace('remove %s from streams', streamId)
        this.streams.removeStream(streamId)
        this.trackerManager.onUnsubscribeFromStream(streamId)
        if (sendStatus) {
            this.trackerManager.sendStreamStatus(streamId)
        }
    }

    subscribeToStreamsOnNode(
        nodeIds: NodeId[],
        streamId: StreamIdAndPartition,
        trackerId: TrackerId,
        reattempt: boolean
    ): Promise<PromiseSettledResult<NodeId>[]> {
        const subscribePromises = nodeIds.map(async (nodeId) => {
            await promiseTimeout(this.nodeConnectTimeout, this.nodeToNode.connectToNode(nodeId, trackerId, !reattempt))
            this.disconnectionManager.cancelScheduledDisconnection(nodeId)
            this.subscribeToStreamOnNode(nodeId, streamId, false)
            return nodeId
        })
        return Promise.allSettled(subscribePromises)
    }

    onDataReceived(streamMessage: MessageLayer.StreamMessage, source: NodeId | null = null): void | never {
        this.metrics.record('onDataReceived', 1)
        const streamIdAndPartition = new StreamIdAndPartition(
            streamMessage.getStreamId(),
            streamMessage.getStreamPartition()
        )

        this.emit(Event.MESSAGE_RECEIVED, streamMessage, source)

        this.subscribeToStreamIfHaveNotYet(streamIdAndPartition)

        // Check duplicate
        let isUnseen
        try {
            isUnseen = this.streams.markNumbersAndCheckThatIsNotDuplicate(
                streamMessage.messageId,
                streamMessage.prevMsgRef
            )
        } catch (e) {
            if (e instanceof InvalidNumberingError) {
                logger.trace('received from %s data %j with invalid numbering', source, streamMessage.messageId)
                this.metrics.record('onDataReceived:invalidNumber', 1)
                return
            }
            if (e instanceof GapMisMatchError) {
                logger.warn('received from %s data %j with gap mismatch detected: %j',
                    source, streamMessage.messageId, e)
                this.metrics.record('onDataReceived:gapMismatch', 1)
                return
            }
            throw e
        }

        if (isUnseen) {
            logger.trace('received from %s data %j', source, streamMessage.messageId)
            this.emit(Event.UNSEEN_MESSAGE_RECEIVED, streamMessage, source)
            this.propagation.feedUnseenMessage(streamMessage, source)
        } else {
            logger.trace('ignoring duplicate data %j (from %s)', streamMessage.messageId, source)
            this.metrics.record('onDataReceived:ignoredDuplicate', 1)
        }
    }

    stop(): Promise<unknown> {
        this.disconnectionManager.stop()
        this.nodeToNode.stop()
        return this.trackerManager.stop()
    }

    private subscribeToStreamOnNode(node: NodeId, streamId: StreamIdAndPartition, sendStatus = true): NodeId {
        this.streams.addNeighbor(streamId, node)
        this.propagation.onNeighborJoined(node, streamId)
        if (sendStatus) {
            this.trackerManager.sendStreamStatus(streamId)
        }
        this.emit(Event.NODE_SUBSCRIBED, node, streamId)
        return node
    }

    private unsubscribeFromStreamOnNode(node: NodeId, streamId: StreamIdAndPartition, sendStatus = true): void {
        this.streams.removeNodeFromStream(streamId, node)
        logger.trace('node %s unsubscribed from stream %s', node, streamId)
        this.emit(Event.NODE_UNSUBSCRIBED, node, streamId)
        this.disconnectionManager.scheduleDisconnectionIfNoSharedStreams(node)
        if (sendStatus) {
            this.trackerManager.sendStreamStatus(streamId)
        }
    }

    private onNodeDisconnected(node: NodeId): void {
        this.metrics.record('onNodeDisconnect', 1)
        const streams = this.streams.removeNodeFromAllStreams(node)
        logger.trace('removed all subscriptions of node %s', node)
        streams.forEach((s) => {
            this.trackerManager.sendStreamStatus(s)
        })
        this.emit(Event.NODE_DISCONNECTED, node)
    }

    getStreams(): ReadonlyArray<string> {
        return this.streams.getStreamsAsKeys()
    }

    getNeighbors(): ReadonlyArray<NodeId> {
        return this.streams.getAllNodes()
    }

    getNodeId(): NodeId {
        return this.peerInfo.peerId
    }
}<|MERGE_RESOLUTION|>--- conflicted
+++ resolved
@@ -9,14 +9,8 @@
 import { GapMisMatchError, InvalidNumberingError } from './DuplicateMessageDetector'
 import { Logger } from '../../helpers/Logger'
 import { PeerInfo } from '../../connection/PeerInfo'
-<<<<<<< HEAD
-import { NameDirectory } from '../../NameDirectory'
-import { DisconnectionReason } from "../../connection/ws/AbstractWsEndpoint"
 import { DEFAULT_MAX_NEIGHBOR_COUNT } from '../tracker/config'
 import type { TrackerId } from '../tracker/Tracker'
-=======
-import { DEFAULT_MAX_NEIGHBOR_COUNT, TrackerId } from '../tracker/Tracker'
->>>>>>> 68379ec4
 import { TrackerManager, TrackerManagerOptions } from './TrackerManager'
 import { Propagation } from './propagation/Propagation'
 import { DisconnectionManager } from './DisconnectionManager'
