import { StreamrClient } from 'streamr-client'
import { Config } from './config'
import * as LegacyWebsocketConfigSchema from './plugins/legacyWebsocket/config.schema.json'

const DEFAULT_LEGACY_WS_PORT = LegacyWebsocketConfigSchema.properties.port.default

// Plugins can communicate with this node via StreamrClient if WS plugin is enabled
// This is a temporary solution to prototype Brubeck-plugins

export const createLocalStreamrClient = (config: Config): StreamrClient|undefined => {
<<<<<<< HEAD
=======
    if (!config.plugins.legacyWebsocket) {
        return undefined
    }
    const wsPort = config.plugins.legacyWebsocket.port ?? DEFAULT_LEGACY_WS_PORT
>>>>>>> ab01c733
    return new StreamrClient({
        auth:{
            privateKey: config.ethereumPrivateKey
        },
        restUrl: `${config.streamrUrl}/api/v1`,
        autoDisconnect: false
    })
}<|MERGE_RESOLUTION|>--- conflicted
+++ resolved
@@ -8,13 +8,10 @@
 // This is a temporary solution to prototype Brubeck-plugins
 
 export const createLocalStreamrClient = (config: Config): StreamrClient|undefined => {
-<<<<<<< HEAD
-=======
     if (!config.plugins.legacyWebsocket) {
         return undefined
     }
     const wsPort = config.plugins.legacyWebsocket.port ?? DEFAULT_LEGACY_WS_PORT
->>>>>>> ab01c733
     return new StreamrClient({
         auth:{
             privateKey: config.ethereumPrivateKey
