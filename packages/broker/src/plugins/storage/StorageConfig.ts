--- conflicted
+++ resolved
@@ -155,20 +155,15 @@
         })
     }
 
-<<<<<<< HEAD
-    startAssignmentEventListener(streamrAddress: string, subscriptionManager: SubscriptionManager): (msg: StreamMessage<AssignmentMessage>) => void {
-=======
     private belongsToMeInCluster(key: StreamKey): boolean {
         const hashedIndex = Protocol.Utils.keyToArrayIndex(this.clusterSize, key.toString())
         return hashedIndex === this.myIndexInCluster
     }
 
-    startAssignmentEventListener(streamrAddress: string, subscriptionManager: SubscriptionManager): (msg: Protocol.StreamMessage) => void {
->>>>>>> 92cd55e9
+    startAssignmentEventListener(streamrAddress: string, subscriptionManager: SubscriptionManager): (msg: StreamMessage<AssignmentMessage>) => void {
         const assignmentStreamId = this.getAssignmentStreamId(streamrAddress)
         const messageListener = (msg: StreamMessage<AssignmentMessage>) => {
             if (msg.messageId.streamId === assignmentStreamId) {
-<<<<<<< HEAD
                 const content = msg.getParsedContent() as any
                 const keys = new Set(getKeysFromStream(content.stream.id, content.stream.partitions))
                 if (content.event === 'STREAM_ADDED') {
@@ -176,10 +171,6 @@
                 } else if (content.event === 'STREAM_REMOVED') {
                     this._removeStreams(keys)
                 }
-=======
-                const content = msg.getParsedContent()
-                this.onAssignmentEvent(content)
->>>>>>> 92cd55e9
             }
         }
         subscriptionManager.networkNode.addMessageListener(messageListener)
@@ -187,9 +178,6 @@
         return messageListener
     }
 
-<<<<<<< HEAD
-    stopAssignmentEventListener(messageListener: (msg: StreamMessage<AssignmentMessage>) => void, streamrAddress: string, subscriptionManager: SubscriptionManager) {
-=======
     onAssignmentEvent(content: { storageNode: string, stream: { id: string, partitions: number }, event: string }) {
         if (content.storageNode && content.storageNode.toLowerCase() == this.clusterId.toLowerCase()) {
             logger.trace('Received storage assignment message: %o', content)
@@ -212,8 +200,7 @@
         }
     }
 
-    stopAssignmentEventListener(messageListener: (msg: Protocol.StreamMessage) => void, streamrAddress: string, subscriptionManager: SubscriptionManager) {
->>>>>>> 92cd55e9
+    stopAssignmentEventListener(messageListener: (msg: StreamMessage) => void, streamrAddress: string, subscriptionManager: SubscriptionManager) {
         subscriptionManager.networkNode.removeMessageListener(messageListener)
         const assignmentStreamId = this.getAssignmentStreamId(streamrAddress)
         subscriptionManager.unsubscribe(assignmentStreamId, 0)
