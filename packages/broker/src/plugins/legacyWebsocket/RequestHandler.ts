--- conflicted
+++ resolved
@@ -1,4 +1,3 @@
-<<<<<<< HEAD
 import type { Metrics } from 'streamr-network'
 import {
     SubscribeRequest,
@@ -14,19 +13,11 @@
     ControlLayer,
     ErrorCode
 } from 'streamr-client-protocol'
-=======
-import { Metrics, Protocol } from 'streamr-network'
-const { ControlLayer, Utils, ControlMessageType, ErrorCode } = Protocol
->>>>>>> a234308c
 import { ArrayMultimap } from '@teppeis/multimaps'
 import { HttpError } from '../../errors/HttpError'
 import { FailedToPublishError } from '../../errors/FailedToPublishError'
 import { Logger } from 'streamr-network'
-<<<<<<< HEAD
-import { StreamStateManager } from '../../StreamStateManager'
-=======
 import { StreamStateManager } from '../../StreamStateManager' 
->>>>>>> a234308c
 import { Publisher } from '../../Publisher'
 import { SubscriptionManager } from '../../SubscriptionManager'
 import { Connection } from './Connection'
