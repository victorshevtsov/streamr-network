--- conflicted
+++ resolved
@@ -56,40 +56,7 @@
             },
             id: 'tracker-DataMetadataEndpoints'
         })
-<<<<<<< HEAD
         client = createClient(tracker)
-=======
-        const storageNodeAccount = Wallet.createRandom()
-        const storageNodeRegistry = StorageNodeRegistry.createInstance(
-            { streamrUrl: `http://${STREAMR_DOCKER_DEV_HOST}`} as any,
-            [{
-                address: storageNodeAccount.address,
-                url: `http://127.0.0.1:${mockServerPort}`
-            }]
-        )
-        websocketServer = new WebsocketServer(
-            http.createServer().listen(wsPort),
-            networkNode,
-            new StreamFetcher(`http://${STREAMR_DOCKER_DEV_HOST}`),
-            new Publisher(networkNode, {
-                validate: () => {}
-            }, metricsContext),
-            metricsContext,
-            new SubscriptionManager(networkNode),
-            storageNodeRegistry,
-            `http://${STREAMR_DOCKER_DEV_HOST}`
-        )
-        const assignmentEventManager = new StorageAssignmentEventManager(wsPort, Wallet.createRandom(), storageNodeAccount)
-        await assignmentEventManager.createStream()
-        await assignmentEventManager.addStreamToStorageNode(freshStream.id, storageNodeAccount.address, client)
-    })
-
-    afterEach(async () => {
-        await client.ensureDisconnected()
-        await networkNode.stop()
-        await websocketServer.close()
-        await tracker.stop()
->>>>>>> 92cd55e9
     })
 
     beforeAll(async () => {
@@ -112,16 +79,26 @@
         const storagePlugin: StoragePlugin = storageNode.plugins.find((p) => p.name === 'storage')
         //@ts-expect-error .cassandra is private
         storagePlugin.cassandra.requestLast = mockStorageData
-        assignmentEventManager = new StorageAssignmentEventManager(tracker, engineAndEditorAccount)
+        assignmentEventManager = new StorageAssignmentEventManager(tracker, engineAndEditorAccount, storageNodeAccount)
         await assignmentEventManager.createStream()
     }, 10 * 1000)
 
+    afterEach(async () => {
+        await destroy()
+        await networkNode.stop()
+        await websocketServer.close()
+        await tracker.stop()
+    })
+
+    beforeAll(async () => {
+        mockDataQueryServer = await createMockDataServer()
+    })
+
     afterAll(async () => {
-        await tracker.stop()
-        await client.destroy()
-        await storageNode.stop()
-        await assignmentEventManager.close()
+        mockDataQueryServer.close()
+        await once(mockDataQueryServer, 'close')
     })
+
 
     async function setUpStream(): Promise<Stream> {
         const freshStream = await createTestStream(client, module)
@@ -145,5 +122,4 @@
         await p
         expect(mockStorageData.destroyed).toBe(true)
     })
-    */
 })