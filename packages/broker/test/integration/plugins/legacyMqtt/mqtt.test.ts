--- conflicted
+++ resolved
@@ -2,13 +2,8 @@
 import StreamrClient, { Stream } from 'streamr-client'
 import { startTracker, Tracker } from 'streamr-network'
 import { wait, waitForCondition } from 'streamr-test-utils'
-<<<<<<< HEAD
-import { Broker } from '../../../../src/broker'
-import { startBroker, fastPrivateKey, createClient, createMqttClient, createTestStream } from '../../../utils'
-=======
-import { Broker } from '../../../broker'
+import { Broker } from '../../../src/broker'
 import { startBroker, fastPrivateKey, createClient, createMqttClient, createTestStream, getSPIDKeys } from '../../../utils'
->>>>>>> d67b764f
 
 const httpPort1 = 12381
 const httpPort2 = 12382
